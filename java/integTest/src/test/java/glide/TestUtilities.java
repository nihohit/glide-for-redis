/** Copyright Valkey GLIDE Project Contributors - SPDX Identifier: Apache-2.0 */
package glide;

import static glide.TestConfiguration.AZ_CLUSTER_HOSTS;
import static glide.TestConfiguration.CLUSTER_HOSTS;
import static glide.TestConfiguration.STANDALONE_HOSTS;
import static glide.TestConfiguration.TLS;
import static glide.api.models.GlideString.gs;
import static glide.api.models.configuration.RequestRoutingConfiguration.SimpleSingleNodeRoute.RANDOM;
import static org.junit.jupiter.api.Assertions.assertArrayEquals;
import static org.junit.jupiter.api.Assertions.assertEquals;
import static org.junit.jupiter.api.Assertions.assertTrue;
import static org.junit.jupiter.api.Assertions.fail;

import glide.api.BaseClient;
import glide.api.GlideClient;
import glide.api.GlideClusterClient;
import glide.api.models.ClusterValue;
import glide.api.models.GlideString;
import glide.api.models.commands.InfoOptions.Section;
import glide.api.models.configuration.GlideClientConfiguration;
import glide.api.models.configuration.GlideClusterClientConfiguration;
import glide.api.models.configuration.NodeAddress;
import java.security.SecureRandom;
import java.util.Arrays;
import java.util.HashMap;
import java.util.List;
import java.util.Map;
import java.util.Optional;
import java.util.Set;
import java.util.concurrent.CompletableFuture;
import java.util.function.Supplier;
import java.util.stream.Collectors;
import lombok.NonNull;
import lombok.SneakyThrows;
import lombok.experimental.UtilityClass;

@UtilityClass
public class TestUtilities {
    /** Key names for versions returned in info command. */
    private static final String VALKEY_VERSION_KEY = "valkey_version";

    private static final String REDIS_VERSION_KEY = "redis_version";

    /** Extract integer parameter value from INFO command output */
    public static long getValueFromInfo(String data, String value) {
        for (var line : data.split("\r\n")) {
            if (line.contains(value)) {
                return Long.parseLong(line.split(":")[1]);
            }
        }
        fail();
        return 0;
    }

    /** Extract first value from {@link ClusterValue} assuming it contains a multi-value. */
    public static <T> T getFirstEntryFromMultiValue(ClusterValue<T> data) {
        return data.getMultiValue().get(data.getMultiValue().keySet().toArray(String[]::new)[0]);
    }

    /** Generates a random string of a specified length using ASCII letters. */
    public static String getRandomString(int length) {
        String asciiLetters = "ABCDEFGHIJKLMNOPQRSTUVWXYZabcdefghijklmnopqrstuvwxyz";
        SecureRandom random = new SecureRandom();
        StringBuilder sb = new StringBuilder(length);

        for (int i = 0; i < length; i++) {
            int index = random.nextInt(asciiLetters.length());
            char randomChar = asciiLetters.charAt(index);
            sb.append(randomChar);
        }

        return sb.toString();
    }

    /**
     * Transforms server info string into a Map, using lines with ":" to create key-value pairs,
     * replacing duplicates with the last encountered value.
     */
    public static Map<String, String> parseInfoResponseToMap(String serverInfo) {
        return serverInfo
                .lines()
                .filter(line -> line.contains(":"))
                .map(line -> line.split(":", 2))
                .collect(
                        Collectors.toMap(
                                parts -> parts[0],
                                parts -> parts[1],
                                (existingValue, newValue) -> newValue,
                                HashMap::new));
    }

    public static GlideClientConfiguration.GlideClientConfigurationBuilder<?, ?>
            commonClientConfig() {
        var builder = GlideClientConfiguration.builder();
        for (var host : STANDALONE_HOSTS) {
            var parts = host.split(":");
            builder.address(
                    NodeAddress.builder().host(parts[0]).port(Integer.parseInt(parts[1])).build());
        }
        return builder.useTLS(TLS);
    }

    public static GlideClusterClientConfiguration.GlideClusterClientConfigurationBuilder<?, ?>
            commonClusterClientConfig() {
        var builder = GlideClusterClientConfiguration.builder();
        for (var host : CLUSTER_HOSTS) {
            var parts = host.split(":");
            builder.address(
                    NodeAddress.builder().host(parts[0]).port(Integer.parseInt(parts[1])).build());
        }
        return builder.useTLS(TLS);
    }

    public static GlideClusterClientConfiguration.GlideClusterClientConfigurationBuilder<?, ?>
            azClusterClientConfig() {
        var builder = GlideClusterClientConfiguration.builder();
        for (var host : AZ_CLUSTER_HOSTS) {
            var parts = host.split(":");
            builder.address(
                    NodeAddress.builder().host(parts[0]).port(Integer.parseInt(parts[1])).build());
        }
        return builder.useTLS(TLS);
    }

    /**
     * Deep traverse and compare two objects, including comparing content of all nested collections
     * recursively. Floating point numbers comparison performed with <code>1e-6</code> delta.
     *
     * @apiNote <code>Map</code> and <code>Set</code> comparison ignores element order.<br>
     *     <code>List</code> and <code>Array</code> comparison is order-sensitive.
     */
    public static void assertDeepEquals(Object expected, Object actual) {
        if (expected == null || actual == null) {
            assertEquals(expected, actual);
        } else if (expected.getClass().isArray()) {
            var expectedArray = (Object[]) expected;
            var actualArray = (Object[]) actual;
            assertEquals(expectedArray.length, actualArray.length);
            for (int i = 0; i < expectedArray.length; i++) {
                assertDeepEquals(expectedArray[i], actualArray[i]);
            }
        } else if (expected instanceof List) {
            var expectedList = (List<?>) expected;
            var actualList = (List<?>) actual;
            assertEquals(expectedList.size(), actualList.size());
            for (int i = 0; i < expectedList.size(); i++) {
                assertDeepEquals(expectedList.get(i), actualList.get(i));
            }
        } else if (expected instanceof Set) {
            var expectedSet = (Set<?>) expected;
            var actualSet = (Set<?>) actual;
            assertEquals(expectedSet.size(), actualSet.size());
            assertTrue(expectedSet.containsAll(actualSet) && actualSet.containsAll(expectedSet));
        } else if (expected instanceof Map) {
            var expectedMap = (Map<?, ?>) expected;
            var actualMap = (Map<?, ?>) actual;
            assertEquals(expectedMap.size(), actualMap.size());
            for (var key : expectedMap.keySet()) {
                assertDeepEquals(expectedMap.get(key), actualMap.get(key));
            }
        } else if (expected instanceof Double || actual instanceof Double) {
            assertEquals((Double) expected, (Double) actual, 1e-6);
        } else {
            assertEquals(expected, actual);
        }
    }

    /**
     * Validate whether `FUNCTION LIST` response contains required info.
     *
     * @param response The response from valkey.
     * @param libName Expected library name.
     * @param functionDescriptions Expected function descriptions. Key - function name, value -
     *     description.
     * @param functionFlags Expected function flags. Key - function name, value - flags set.
     * @param libCode Expected library to check if given.
     */
    @SuppressWarnings("unchecked")
    public static void checkFunctionListResponse(
            Map<String, Object>[] response,
            String libName,
            Map<String, String> functionDescriptions,
            Map<String, Set<String>> functionFlags,
            Optional<String> libCode) {
        assertTrue(response.length > 0);
        boolean hasLib = false;
        for (var lib : response) {
            hasLib = lib.containsValue(libName);
            if (hasLib) {
                var functions = (Object[]) lib.get("functions");
                assertEquals(functionDescriptions.size(), functions.length);
                for (var functionInfo : functions) {
                    var function = (Map<String, Object>) functionInfo;
                    var functionName = (String) function.get("name");
                    assertEquals(functionDescriptions.get(functionName), function.get("description"));
                    assertEquals(functionFlags.get(functionName), function.get("flags"));
                }
                if (libCode.isPresent()) {
                    assertEquals(libCode.get(), lib.get("library_code"));
                }
                break;
            }
        }
        assertTrue(hasLib);
    }

    private <T> void assertSetsEqual(Set<T> expected, Set<T> actual) {
        // Convert both sets to lists. It is needed due to issue that rust return the flags as string
        List<GlideString> expectedList =
                expected.stream().sorted().map(GlideString::of).collect(Collectors.toList());
        List<GlideString> actualList =
                actual.stream().sorted().map(GlideString::of).collect(Collectors.toList());

        assertEquals(expectedList, actualList);
    }

    /**
     * Validate whether `FUNCTION LIST` response contains required info.
     *
     * @param response The response from valkey.
     * @param libName Expected library name.
     * @param functionDescriptions Expected function descriptions. Key - function name, value -
     *     description.
     * @param functionFlags Expected function flags. Key - function name, value - flags set.
     * @param libCode Expected library to check if given.
     */
    @SuppressWarnings("unchecked")
    public static void checkFunctionListResponseBinary(
            Map<GlideString, Object>[] response,
            GlideString libName,
            Map<GlideString, GlideString> functionDescriptions,
            Map<GlideString, Set<GlideString>> functionFlags,
            Optional<GlideString> libCode) {
        assertTrue(response.length > 0);
        boolean hasLib = false;
        for (var lib : response) {
            hasLib = lib.containsValue(libName);
            if (hasLib) {
                var functions = (Object[]) lib.get(gs("functions"));
                assertEquals(functionDescriptions.size(), functions.length);
                for (var functionInfo : functions) {
                    var function = (Map<GlideString, Object>) functionInfo;
                    var functionName = (GlideString) function.get(gs("name"));
                    assertEquals(functionDescriptions.get(functionName), function.get(gs("description")));
                    assertSetsEqual(
                            functionFlags.get(functionName), (Set<GlideString>) function.get(gs("flags")));
                }
                if (libCode.isPresent()) {
                    assertEquals(libCode.get(), lib.get(gs("library_code")));
                }
                break;
            }
        }
        assertTrue(hasLib);
    }

    /**
     * Validate whether `FUNCTION STATS` response contains required info.
     *
     * @param response The response from server.
     * @param runningFunction Command line of running function expected. Empty, if nothing expected.
     * @param libCount Expected libraries count.
     * @param functionCount Expected functions count.
     */
    public static void checkFunctionStatsResponse(
            Map<String, Map<String, Object>> response,
            String[] runningFunction,
            long libCount,
            long functionCount) {
        Map<String, Object> runningScriptInfo = response.get("running_script");
        if (runningScriptInfo == null && runningFunction.length != 0) {
            fail("No running function info");
        }
        if (runningScriptInfo != null && runningFunction.length == 0) {
            String[] command = (String[]) runningScriptInfo.get("command");
            fail("Unexpected running function info: " + String.join(" ", command));
        }

        if (runningScriptInfo != null) {
            String[] command = (String[]) runningScriptInfo.get("command");
            assertArrayEquals(runningFunction, command);
            // command line format is:
            // fcall|fcall_ro <function name> <num keys> <key>* <arg>*
            assertEquals(runningFunction[1], runningScriptInfo.get("name"));
        }
        var expected =
                Map.of("LUA", Map.of("libraries_count", libCount, "functions_count", functionCount));
        assertEquals(expected, response.get("engines"));
    }

    /**
     * Validate whether `FUNCTION STATS` response contains required info.
     *
     * @param response The response from server.
     * @param runningFunction Command line of running function expected. Empty, if nothing expected.
     * @param libCount Expected libraries count.
     * @param functionCount Expected functions count.
     */
    public static void checkFunctionStatsBinaryResponse(
            Map<GlideString, Map<GlideString, Object>> response,
            GlideString[] runningFunction,
            long libCount,
            long functionCount) {
        Map<GlideString, Object> runningScriptInfo = response.get(gs("running_script"));
        if (runningScriptInfo == null && runningFunction.length != 0) {
            fail("No running function info");
        }
        if (runningScriptInfo != null && runningFunction.length == 0) {
            GlideString[] command = (GlideString[]) runningScriptInfo.get(gs("command"));
            fail("Unexpected running function info: " + String.join(" ", Arrays.toString(command)));
        }

        if (runningScriptInfo != null) {
            GlideString[] command = (GlideString[]) runningScriptInfo.get(gs("command"));
            assertArrayEquals(runningFunction, command);
            // command line format is:
            // fcall|fcall_ro <function name> <num keys> <key>* <arg>*
            assertEquals(runningFunction[1], runningScriptInfo.get(gs("name")));
        }
        var expected =
                Map.of(
                        gs("LUA"),
                        Map.of(gs("libraries_count"), libCount, gs("functions_count"), functionCount));
        assertEquals(expected, response.get(gs("engines")));
    }

    /** Generate a String of LUA library code. */
    public static String generateLuaLibCode(
            String libName, Map<String, String> functions, boolean readonly) {
        StringBuilder code = new StringBuilder("#!lua name=" + libName + "\n");
        for (var function : functions.entrySet()) {
            code.append("redis.register_function{ function_name = '")
                    .append(function.getKey())
                    .append("', callback = function(keys, args) ")
                    .append(function.getValue())
                    .append(" end");
            if (readonly) {
                code.append(", flags = { 'no-writes' }");
            }
            code.append(" }\n");
        }
        return code.toString();
    }

    /** Generate a Glidestring of LUA library code. */
    public static GlideString generateLuaLibCodeBinary(
            GlideString libName, Map<GlideString, GlideString> functions, boolean readonly) {

        Map<String, String> transformedMap =
                functions.entrySet().stream()
                        .collect(
                                Collectors.toMap(
                                        entry -> entry.getKey().toString(), entry -> entry.getValue().toString()));

        return gs(generateLuaLibCode(libName.toString(), transformedMap, readonly));
    }

    /**
     * Create a lua lib with a function which runs an endless loop up to timeout sec.<br>
     * Execution takes at least 5 sec regardless of the timeout configured.
     */
    public static String createLuaLibWithLongRunningFunction(
            String libName, String funcName, int timeout, boolean readOnly) {
        String code =
                "#!lua name=$libName\n"
                        + "local function $libName_$funcName(keys, args)\n"
                        + "  local started = tonumber(redis.pcall('time')[1])\n"
                        // fun fact - redis does no writes if 'no-writes' flag is set
                        + "  redis.pcall('set', keys[1], 42)\n"
                        + "  while (true) do\n"
                        + "    local now = tonumber(redis.pcall('time')[1])\n"
                        + "    if now > started + $timeout then\n"
                        + "      return 'Timed out $timeout sec'\n"
                        + "    end\n"
                        + "  end\n"
                        + "  return 'OK'\n"
                        + "end\n"
                        + "redis.register_function{\n"
                        + "function_name='$funcName',\n"
                        + "callback=$libName_$funcName,\n"
                        + (readOnly ? "flags={ 'no-writes' }\n" : "")
                        + "}";
        return code.replace("$timeout", Integer.toString(timeout))
                .replace("$funcName", funcName)
                .replace("$libName", libName);
    }

    /**
     * Create a lua script which runs an endless loop up to timeout sec.<br>
     * Execution takes at least 5 sec regardless of the timeout configured.
     */
    public static String createLongRunningLuaScript(int timeout, boolean readOnly) {
        String script =
                readOnly
                        ? "  local started = tonumber(redis.pcall('time')[1])\n"
                                + "  while (true) do\n"
                                + "    local now = tonumber(redis.pcall('time')[1])\n"
                                + "    if now > started + $timeout then\n"
                                + "      return 'Timed out $timeout sec'\n"
                                + "    end\n"
                                + "  end\n"
                        : "redis.call('SET', KEYS[1], 'value')\n"
                                + "  local start = redis.call('time')[1]\n"
                                + "  while redis.call('time')[1] - start < $timeout do\n"
                                + "      redis.call('SET', KEYS[1], 'value')\n"
                                + "   end\n";
        return script.replace("$timeout", Integer.toString(timeout));
    }

    /**
     * Lock test until server completes a script/function execution.
     *
<<<<<<< HEAD
     * @param lambda Client api reference to use for checking the server.
=======
     * @param lambda Client api reference to use for terminating the script/function on the server.
>>>>>>> 031dfe56
     */
    public static void waitForNotBusy(Supplier<CompletableFuture<?>> lambda) {
        // If function wasn't killed, and it didn't time out - it blocks the server and cause rest
        // test to fail.
        boolean isBusy = true;
        do {
            try {
                lambda.get().get();
            } catch (Exception busy) {
                // should throw `notbusy` error, because the function should be killed before
                if (busy.getMessage().toLowerCase().contains("notbusy")) {
                    isBusy = false;
                }
            }
        } while (isBusy);
    }

    /**
     * This method returns the server version using a glide client.
     *
     * @param client Glide client to be used for running the info command.
     * @return String The server version number.
     */
    @SneakyThrows
    public static String getServerVersion(@NonNull final BaseClient client) {
        String infoResponse =
                client instanceof GlideClient
                        ? ((GlideClient) client).info(new Section[] {Section.SERVER}).get()
                        : ((GlideClusterClient) client)
                                .info(new Section[] {Section.SERVER}, RANDOM)
                                .get()
                                .getSingleValue();
        Map<String, String> infoResponseMap = parseInfoResponseToMap(infoResponse);
        if (infoResponseMap.containsKey(VALKEY_VERSION_KEY)) {
            return infoResponseMap.get(VALKEY_VERSION_KEY);
        } else if (infoResponseMap.containsKey(REDIS_VERSION_KEY)) {
            return infoResponseMap.get(REDIS_VERSION_KEY);
        }
        return null;
    }
}<|MERGE_RESOLUTION|>--- conflicted
+++ resolved
@@ -411,11 +411,7 @@
     /**
      * Lock test until server completes a script/function execution.
      *
-<<<<<<< HEAD
      * @param lambda Client api reference to use for checking the server.
-=======
-     * @param lambda Client api reference to use for terminating the script/function on the server.
->>>>>>> 031dfe56
      */
     public static void waitForNotBusy(Supplier<CompletableFuture<?>> lambda) {
         // If function wasn't killed, and it didn't time out - it blocks the server and cause rest
